--- conflicted
+++ resolved
@@ -42,11 +42,7 @@
     if(is.null(state.names)) {
 
         numeric.names <- names(traj)[sapply(names(traj), function(x) {
-<<<<<<< HEAD
-          length(intersect(class(traj[[x]]), c("numeric", "integer"))) > 0
-=======
                                                 any(class(traj[[x]]) %in% c("numeric", "integer"))
->>>>>>> 8350d173
                                             })]
         state.names <- setdiff(numeric.names, c(time.column, replicate.column))
 
