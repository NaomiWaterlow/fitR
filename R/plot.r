--- conflicted
+++ resolved
@@ -5,16 +5,17 @@
 #' @param state.names character vector. Names of the state variables to plot. Names must match \code{fitmodel$state.names}. If \code{NULL} (default) all state variables are plotted.
 #' @param data data frame. Observation times and observed data. The time column must be named \code{time}, whereas the name of the data column should match one of \code{fitmodel$state.names}.
 #' @param summary logical. If \code{TRUE}, the mean, median as well as the 50th and 95th percentile of the trajectories are plotted (default). If \code{FALSE}, all individual trajectories are plotted (transparency can be set with \code{alpha}).
+#' @param p.extinction logical. If \code{TRUE}, the time-series of the proportion of faded-out epidemics is plotted (default to \code{FALSE}). This is only relevant for stochastic models.
 #' @param alpha transparency of the trajectories (between 0 and 1).
 #' @param plot if \code{TRUE} the plot is displayed, and returned otherwise.
 #' @export
 #' @import reshape2 ggplot2
 #' @seealso \code{\link{simulateModelReplicates}}
-<<<<<<< HEAD
-plotTraj <- function(traj, state.names=NULL, data=NULL, summary=TRUE, p.extinction=FALSE ,alpha=1, plot=TRUE) {
-=======
-plotTraj <- function(traj=NULL, state.names=NULL, data=NULL, summary=TRUE, alpha=1, plot=TRUE) {
->>>>>>> 51c5d9e5
+plotTraj <- function(traj=NULL, state.names=NULL, data=NULL, summary=TRUE, p.extinction=FALSE, alpha=1, plot=TRUE) {
+
+    if(is.null(traj) && is.null(data)){
+        stop("Nothing to plot")
+    }
 
     if(!is.null(traj) & !any(duplicated(traj$time))){
         traj$replicate <- 1
@@ -30,62 +31,60 @@
         state.names <- setdiff(names(traj),c("time","replicate"))
     }
 
-<<<<<<< HEAD
-    df.traj <- melt(traj,measure.vars=state.names,variable.name="state")
-
-    if(p.extinction){
-        infected.names <- unlist(sapply(c("E","I"),grep,x=names(traj),value=TRUE))
-        df.infected <- mutate(traj,infected=eval(parse(text=paste(infected.names,collapse="+"))))
-        df.infected <- melt(df.infected,measure.vars="infected",variable.name="state")
-        df.p.ext <- ddply(df.infected,"time",function(df){
-            return(data.frame(value=sum(df$value==0)/nrow(df)))
-        })
-        df.p.ext$state <- "p. extinction"
-        df.p.ext$replicate <- 0  
-    }
-
-    if(summary){
-=======
     if (!is.null(traj)) {
+
         df.traj <- melt(traj,measure.vars=state.names,variable.name="state")
-    }
->>>>>>> 51c5d9e5
-
-    if(!is.null(traj)) {
-            if (summary){
-
-                    message("Compute confidence intervals")
-
-                    traj.CI <- ddply(df.traj,c("time","state"),function(df) {
-
-                            tmp <- as.data.frame(t(quantile(df$value,prob=c(0.025,0.25,0.5,0.75,0.975))))
-                            names(tmp) <- c("low_95","low_50","median","up_50","up_95")
-                            tmp$mean <- mean(df$value)
-                            return(tmp)
-
-                    },.progress="text")
-
-                    traj.CI.line <- melt(traj.CI[c("time","state","mean","median")],id.vars=c("time","state"))
-                    traj.CI.area <- melt(traj.CI[c("time","state","low_95","low_50","up_50","up_95")],id.vars=c("time","state"))
-                    traj.CI.area$type <- sapply(traj.CI.area$variable,function(x) {str_split(x,"_")[[1]][1]})
-                    traj.CI.area$CI <- sapply(traj.CI.area$variable,function(x) {str_split(x,"_")[[1]][2]})
-                    traj.CI.area$variable <- NULL
-                    traj.CI.area <- dcast(traj.CI.area,"time+state+CI~type")
-
-                    p <- ggplot(traj.CI.area)+facet_wrap(~state, scales="free_y")
-                    p <- p + geom_ribbon(data=traj.CI.area,aes(x=time,ymin=low,ymax=up,alpha=CI),fill="red")
-                    p <- p + geom_line(data=traj.CI.line,aes(x=time,y=value,linetype=variable),colour="red")
-                    p <- p + scale_alpha_manual("Percentile",values=c("95"=0.25,"50"=0.45),labels=c("95"="95th","50"="50th"))
-                    p <- p + scale_linetype("Stats")
-                    p <- p + guides(linetype = guide_legend(order = 1))
-            } else {
-
-                    p <- ggplot(df.traj)+facet_wrap(~state, scales="free_y")
-                    p <- p + geom_line(data=df.traj,aes(x=time,y=value,group=replicate),alpha=alpha,colour="red")
-
-            }
-    } else {
-            p <- ggplot()
+
+        if(p.extinction){
+            infected.names <- unlist(sapply(c("E","I"),grep,x=names(traj),value=TRUE))
+            df.infected <- mutate(traj,infected=eval(parse(text=paste(infected.names,collapse="+"))))
+            df.infected <- melt(df.infected,measure.vars="infected",variable.name="state")
+            df.p.ext <- ddply(df.infected,"time",function(df){
+                return(data.frame(value=sum(df$value==0)/nrow(df)))
+            })
+            df.p.ext$state <- "p. extinction"
+            df.p.ext$replicate <- 0  
+        }
+
+        if (summary){
+
+            message("Compute confidence intervals")
+
+            traj.CI <- ddply(df.traj,c("time","state"),function(df) {
+
+                tmp <- as.data.frame(t(quantile(df$value,prob=c(0.025,0.25,0.5,0.75,0.975))))
+                names(tmp) <- c("low_95","low_50","median","up_50","up_95")
+                tmp$mean <- mean(df$value)
+                return(tmp)
+
+            },.progress="text")
+
+            traj.CI.line <- melt(traj.CI[c("time","state","mean","median")],id.vars=c("time","state"))
+            traj.CI.area <- melt(traj.CI[c("time","state","low_95","low_50","up_50","up_95")],id.vars=c("time","state"))
+            traj.CI.area$type <- sapply(traj.CI.area$variable,function(x) {str_split(x,"_")[[1]][1]})
+            traj.CI.area$CI <- sapply(traj.CI.area$variable,function(x) {str_split(x,"_")[[1]][2]})
+            traj.CI.area$variable <- NULL
+            traj.CI.area <- dcast(traj.CI.area,"time+state+CI~type")
+
+            p <- ggplot(traj.CI.area)+facet_wrap(~state, scales="free_y")
+            p <- p + geom_ribbon(data=traj.CI.area,aes(x=time,ymin=low,ymax=up,alpha=CI),fill="red")
+            p <- p + geom_line(data=traj.CI.line,aes(x=time,y=value,linetype=variable),colour="red")
+            p <- p + scale_alpha_manual("Percentile",values=c("95"=0.25,"50"=0.45),labels=c("95"="95th","50"="50th"))
+            p <- p + scale_linetype("Stats")
+            p <- p + guides(linetype = guide_legend(order = 1))
+        } else {
+
+            p <- ggplot(df.traj)+facet_wrap(~state, scales="free_y")
+            p <- p + geom_line(data=df.traj,aes(x=time,y=value,group=replicate),alpha=alpha,colour="red")
+
+        }
+
+        if(p.extinction){
+            p <- p+geom_line(data=df.p.ext,aes(x=time,y=value),color="black",alpha=1)        
+        }
+
+    } else {
+        p <- ggplot()
     }
 
     if(!is.null(data)){
@@ -93,10 +92,6 @@
         data <- melt(data, measure.vars="obs",variable.name="state")
         p <- p + geom_point(data=data,aes(x=time,y=value),colour="black")
 
-    }
-
-    if(p.extinction){
-        p <- p+geom_line(data=df.p.ext,aes(x=time,y=value),color="black",alpha=1)        
     }
 
     p <- p + theme_bw()
@@ -130,7 +125,7 @@
     times <- c(0, data$time)
 
     if (n.replicates > 1) {
-            cat("Simulate ",n.replicates," replicate(s)\n")
+        cat("Simulate ",n.replicates," replicate(s)\n")
     }
     traj <- simulateModelReplicates(fitmodel=fitmodel,theta=theta, state.init=state.init, times=times, n=n.replicates, observation=TRUE)
 
